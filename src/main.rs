//! # PETRA Binary Entry Point - Production-Ready CLI Interface
//!
//! ## Purpose & Overview
//! 
//! This is the main executable entry point for PETRA that provides a comprehensive
//! command-line interface for:
//!
//! - **Engine Execution** - Run PETRA with configurable scan times and features
//! - **Configuration Management** - Validate, convert, and migrate configurations
//! - **Feature Detection** - Show enabled features and dependencies
//! - **Development Tools** - Testing utilities and examples
//! - **Protocol Testing** - Test industrial protocol connections
//! - **Service Management** - Run individual services (metrics, health)
//!
//! ## Architecture & Interactions
//!
//! This binary uses the PETRA library (`src/lib.rs`) and directly interacts with:
//! - **Config** (`src/config.rs`) - Configuration loading and validation
//! - **Engine** (`src/engine.rs`) - Core execution engine
//! - **Features** (`src/features.rs`) - Runtime feature detection
//! - **Protocol modules** - For connection testing
//! - **Service modules** - For standalone service execution
//!
//! ## Performance Considerations
//!
//! - Async/await throughout for non-blocking I/O
//! - Graceful shutdown handling with proper signal handling
//! - Resource cleanup on exit
//! - Feature-gated compilation for minimal binary size
//! - Structured logging with performance-optimized formatting
//!
//! ## Error Handling
//!
//! All operations return `Result<(), PlcError>` and are properly handled with:
//! - Descriptive error messages
//! - Appropriate exit codes
//! - Error context preservation
//! - No panics in production code paths

#![warn(clippy::all)]
#![warn(clippy::pedantic)]
#![warn(clippy::cargo)]
#![allow(clippy::too_many_lines)]
#![allow(clippy::module_name_repetitions)]

use clap::{Parser, Subcommand, ValueEnum};
use petra::{
    Config,
    PlcError,
    Result,
    Engine,
    features,
    config::{LintSeverity, ConfigTemplate, ConfigFormat},
    VERSION,
    init_petra,
};
use petra::build_info;
use std::path::PathBuf;
use std::process;
use tokio::signal;
use tracing::{info, error, debug, warn, Level};
use tracing_subscriber::{EnvFilter, fmt, prelude::*};
use tracing_subscriber::filter::Directive;
use colored::*;

#[cfg(feature = "basic-auth")]
use rpassword;

// Feature-gated imports for optional functionality
#[cfg(feature = "metrics")]
use petra::MetricsServer;

#[cfg(feature = "health")]
use petra::health::HealthMonitor;

#[cfg(feature = "realtime")]
use petra::realtime::RealtimeScheduler;


// ============================================================================
// CLI ARGUMENT DEFINITIONS
// ============================================================================

/// PETRA command-line interface with comprehensive automation features
#[derive(Parser)]
#[command(name = "petra")]
#[command(version = VERSION)]
#[command(about = "PETRA - Programmable Engine for Telemetry, Runtime, and Automation")]
#[command(long_about = format!(
    "PETRA v{} - High-performance industrial automation engine built in Rust\n\
     \n\
     Features:\n\
     • Real-time deterministic execution with microsecond precision\n\
     • Optional features for lean deployments\n\
     • Industrial protocol support (Modbus, S7, OPC-UA, MQTT)\n\
     • Enterprise data storage with compression and WAL\n\
     • Advanced alarm management with SMS/email notifications\n\
     • Web-based configuration interface\n\
     • Comprehensive security with RBAC and audit logging\n\
     \n\
     Use 'petra features' to see which features are enabled in this build.\n\
     Use 'petra config example' to generate a starter configuration.\n\
     \n\
     Build Info:\n\
     {}",
    VERSION,
    build_info::build_info_string()
))]
struct Cli {
    /// Configuration file path (for default run mode)
    #[arg(short, long, value_name = "FILE")]
    config: Option<PathBuf>,
    
    /// Scan time in milliseconds (for default run mode)
    #[arg(short, long, default_value = "10")]
    scan_time: u64,
    
    /// Validate configuration only, don't run engine
    #[arg(short, long)]
    validate_only: bool,
    
    /// Enable verbose logging (debug level)
    #[arg(short, long)]
    verbose: bool,
    
    /// Enable quiet mode (error level only)
    #[arg(short, long)]
    quiet: bool,
    
    /// Log output format
    #[arg(long, value_enum, default_value = "pretty")]
    log_format: LogFormat,
    
    /// CPU affinity (Linux only, comma-separated core IDs)
    #[cfg(target_os = "linux")]
    #[arg(long, value_delimiter = ',')]
    cpu_affinity: Vec<usize>,
    
    /// Thread priority (0-99, requires privileges)
    #[cfg(feature = "realtime")]
    #[arg(long)]
    thread_priority: Option<u8>,
    
    #[command(subcommand)]
    command: Option<Commands>,
}

/// Available commands for different operation modes
#[derive(Subcommand)]
enum Commands {
    /// Run the PETRA engine with specified configuration
    Run {
        /// Configuration file path
        #[arg(value_name = "CONFIG_FILE")]
        config: PathBuf,
        
        /// Engine scan time in milliseconds
        #[arg(short, long, default_value = "10")]
        scan_time: u64,
        
        /// Enable enhanced monitoring and diagnostics
        #[cfg(feature = "enhanced-monitoring")]
        #[arg(long)]
        enhanced_monitoring: bool,
        
        /// Disable circuit breakers for blocks
        #[cfg(feature = "circuit-breaker")]
        #[arg(long)]
        no_circuit_breakers: bool,
        
        /// CPU affinity for worker threads (Linux only)
        #[cfg(target_os = "linux")]
        #[arg(long, value_delimiter = ',')]
        cpu_affinity: Option<Vec<usize>>,
        
        /// Real-time thread priority (0-99)
        #[cfg(feature = "realtime")]
        #[arg(long)]
        thread_priority: Option<u8>,
        
        /// Force real-time scheduling
        #[cfg(feature = "realtime")]
        #[arg(long)]
        force_realtime: bool,
    },
    
    /// Validate configuration file without running
    Validate {
        /// Configuration file to validate
        #[arg(value_name = "CONFIG_FILE")]
        config: PathBuf,
        
        /// Show detailed validation report
        #[arg(short, long)]
        detailed: bool,
        
        /// Check feature compatibility
        #[arg(short, long)]
        check_features: bool,
        
        /// Validate against schema
        #[cfg(feature = "schema-validation")]
        #[arg(long)]
        schema: bool,
    },
    
    /// Show enabled features and capabilities
    Features {
        /// Show feature dependencies
        #[arg(short, long)]
        dependencies: bool,
        
        /// Show feature conflicts
        #[arg(short, long)]
        conflicts: bool,
        
        /// Check specific feature availability
        #[arg(long)]
        check: Option<String>,
        
        /// List all available features
        #[arg(short, long)]
        list: bool,
    },
    
    /// Configuration management utilities
    Config {
        #[command(subcommand)]
        config_cmd: ConfigCommands,
    },
    
    /// Development and testing utilities  
    #[cfg(any(feature = "examples", feature = "burn-in", feature = "profiling"))]
    Dev {
        #[command(subcommand)]
        dev_cmd: DevCommands,
    },
    
    /// Protocol testing and diagnostics
    #[cfg(any(
        feature = "mqtt", 
        feature = "s7-support", 
        feature = "modbus-support",
        feature = "opcua-support"
    ))]
    Protocol {
        #[command(subcommand)]
        protocol_cmd: ProtocolCommands,
    },
    
    /// Start metrics server only
    #[cfg(feature = "metrics")]
    Metrics {
        /// Port to bind metrics server
        #[arg(short, long, default_value = "9090")]
        port: u16,
        
        /// Bind address for metrics server
        #[arg(short, long, default_value = "0.0.0.0")]
        bind: String,
        
        /// Enable additional runtime metrics
        #[arg(long)]
        runtime_metrics: bool,
    },
    
    /// Start health monitoring server only  
    #[cfg(feature = "health")]
    Health {
        /// Port to bind health server
        #[arg(short, long, default_value = "8080")]
        port: u16,
        
        /// Bind address for health server
        #[arg(short, long, default_value = "0.0.0.0")]
        bind: String,
        
        /// Health check interval in seconds
        #[arg(long, default_value = "30")]
        check_interval: u64,
    },
    
    /// Security management utilities
    #[cfg(feature = "security")]
    Security {
        #[command(subcommand)]
        security_cmd: SecurityCommands,
    },
    
    /// Database and storage utilities
    #[cfg(feature = "advanced-storage")]
    Storage {
        #[command(subcommand)]
        storage_cmd: StorageCommands,
    },
}

/// Configuration management subcommands
#[derive(Subcommand)]
enum ConfigCommands {
    /// Generate example configuration files
    Example {
        /// Output file path
        #[arg(short, long, default_value = "petra-example.yaml")]
        output: PathBuf,
        
        /// Configuration template type
        #[arg(short, long, value_enum, default_value = "basic")]
        template: ConfigTemplate,
        
        /// Include feature-specific examples
        #[arg(long)]
        include_features: bool,
    },
    
    /// Convert configuration between formats
    Convert {
        /// Input configuration file
        #[arg(value_name = "INPUT")]
        input: PathBuf,
        
        /// Output file path
        #[arg(short, long)]
        output: PathBuf,
        
        /// Output format
        #[arg(short, long, value_enum, default_value = "yaml")]
        format: ConfigFormat,
    },
    
    /// Migrate configuration to newer version
    Migrate {
        /// Input configuration file
        #[arg(value_name = "INPUT")]
        input: PathBuf,
        
        /// Output file path (defaults to backup + update input)
        #[arg(short, long)]
        output: Option<PathBuf>,
        
        /// Target configuration version
        #[arg(long, default_value = "latest")]
        target_version: String,
    },
    
    /// Show configuration schema information
    Schema {
        /// Show JSON schema
        #[cfg(feature = "schema-validation")]
        #[arg(long)]
        json: bool,
        
        /// Output schema to file
        #[arg(short, long)]
        output: Option<PathBuf>,
    },
    
    /// Validate configuration against best practices
    Lint {
        /// Configuration file to lint
        #[arg(value_name = "CONFIG_FILE")]
        config: PathBuf,
        
        /// Apply automatic fixes where possible
        #[arg(long)]
        fix: bool,
    },
}

/// Development and testing subcommands
#[cfg(any(feature = "examples", feature = "burn-in", feature = "profiling"))]
#[derive(Subcommand)]
enum DevCommands {
    /// Run example scenarios
    #[cfg(feature = "examples")]
    Examples {
        /// List available examples
        #[arg(short, long)]
        list: bool,
        
        /// Run specific example by name
        #[arg(short, long)]
        run: Option<String>,
        
        /// Generate example data
        #[arg(long)]
        generate_data: bool,
    },
    
    /// Run comprehensive burn-in tests
    #[cfg(feature = "burn-in")]
    BurnIn {
        /// Test duration in seconds
        #[arg(short, long, default_value = "3600")]
        duration: u64,
        
        /// Number of test signals to create
        #[arg(short, long, default_value = "1000")]
        signals: usize,
        
        /// Number of test blocks to create
        #[arg(short, long, default_value = "100")]
        blocks: usize,
        
        /// Target scan time in milliseconds
        #[arg(short, long, default_value = "10")]
        scan_time: u64,
        
        /// Memory stress testing
        #[arg(long)]
        memory_stress: bool,
    },
    
    /// Performance profiling and benchmarking
    #[cfg(feature = "profiling")]
    Profile {
        /// Configuration file for profiling
        #[arg(value_name = "CONFIG_FILE")]
        config: PathBuf,
        
        /// Profiling duration in seconds
        #[arg(short, long, default_value = "60")]
        duration: u64,
        
        /// Output profile report file
        #[arg(short, long)]
        output: Option<PathBuf>,
        
        /// Enable CPU profiling
        #[arg(long)]
        cpu: bool,
        
        /// Enable memory profiling
        #[arg(long)]
        memory: bool,
    },
}

/// Protocol testing and diagnostics subcommands
#[cfg(any(
    feature = "mqtt", 
    feature = "s7-support", 
    feature = "modbus-support",
    feature = "opcua-support"
))]
#[derive(Subcommand)]
enum ProtocolCommands {
    /// Test MQTT connectivity
    #[cfg(feature = "mqtt")]
    Mqtt {
        /// MQTT broker address
        #[arg(short, long, default_value = "localhost:1883")]
        broker: String,
        
        /// Topic to test
        #[arg(short, long, default_value = "test/petra")]
        topic: String,
        
        /// Number of test messages
        #[arg(short, long, default_value = "10")]
        count: usize,
    },
    
    /// Test Modbus connectivity
    #[cfg(feature = "modbus-support")]
    Modbus {
        /// Modbus server address
        #[arg(short, long, default_value = "127.0.0.1:502")]
        address: String,
        
        /// Unit ID to test
        #[arg(short, long, default_value = "1")]
        unit_id: u8,
        
        /// Register address to read
        #[arg(short, long, default_value = "0")]
        register: u16,
    },
    
    /// Test Siemens S7 connectivity
    #[cfg(feature = "s7-support")]
    S7 {
        /// S7 PLC address
        #[arg(short, long)]
        address: String,
        
        /// Rack number
        #[arg(short, long, default_value = "0")]
        rack: u16,
        
        /// Slot number
        #[arg(short, long, default_value = "2")]
        slot: u16,
    },
    
    /// Test OPC-UA connectivity
    #[cfg(feature = "opcua-support")]
    OpcUa {
        /// OPC-UA server endpoint
        #[arg(short, long)]
        endpoint: String,
        
        /// Node ID to read
        #[arg(short, long)]
        node_id: Option<String>,
    },
}

/// Security management subcommands
#[cfg(feature = "security")]
#[derive(Subcommand)]
enum SecurityCommands {
    /// Generate cryptographic keys
    KeyGen {
        /// Key type to generate
        #[arg(value_enum)]
        key_type: KeyType,
        
        /// Output file for the key
        #[arg(short, long)]
        output: PathBuf,
    },
    
    /// Create user accounts
    #[cfg(feature = "basic-auth")]
    CreateUser {
        /// Username
        #[arg(short, long)]
        username: String,
        
        /// Password (will prompt if not provided)
        #[arg(short, long)]
        password: Option<String>,
        
        /// User roles
        #[cfg(feature = "rbac")]
        #[arg(short, long, value_delimiter = ',')]
        roles: Vec<String>,
    },
    
    /// Show audit logs
    #[cfg(feature = "audit")]
    Audit {
        /// Number of recent entries to show
        #[arg(short, long, default_value = "100")]
        limit: usize,
        
        /// Filter by user
        #[arg(short, long)]
        user: Option<String>,
        
        /// Filter by action
        #[arg(short, long)]
        action: Option<String>,
    },
}

/// Storage management subcommands
#[cfg(feature = "advanced-storage")]
#[derive(Subcommand)]
enum StorageCommands {
    /// Initialize storage backends
    Init {
        /// Storage type to initialize
        #[arg(value_enum)]
        storage_type: StorageType,
        
        /// Configuration file
        #[arg(short, long)]
        config: Option<PathBuf>,
    },
    
    /// Backup data
    Backup {
        /// Output backup file
        #[arg(short, long)]
        output: PathBuf,
        
        /// Start time for backup (ISO 8601)
        #[arg(long)]
        start_time: Option<String>,
        
        /// End time for backup (ISO 8601)
        #[arg(long)]
        end_time: Option<String>,
    },
    
    /// Restore data from backup
    Restore {
        /// Input backup file
        #[arg(value_name = "BACKUP_FILE")]
        input: PathBuf,
        
        /// Force restore (overwrite existing data)
        #[arg(long)]
        force: bool,
    },
    
    /// Compact and optimize storage
    Compact {
        /// Dry run (show what would be done)
        #[arg(long)]
        dry_run: bool,
    },
}

// ============================================================================
// VALUE ENUMS FOR CLI OPTIONS
// ============================================================================

/// Log output format options
#[derive(Clone, Copy, ValueEnum)]
enum LogFormat {
    /// Human-readable pretty format
    Pretty,
    /// JSON structured logging
    Json,
    /// Compact single-line format
    Compact,
}


/// Cryptographic key types
#[cfg(feature = "security")]
<<<<<<< HEAD
#[derive(Debug, Clone, Copy, ValueEnum)]
=======
#[derive(Clone, Copy, Debug, ValueEnum)]
>>>>>>> 185286c3
enum KeyType {
    /// RSA key pair
    Rsa,
    /// Ed25519 key pair
    Ed25519,
    /// Symmetric AES key
    Aes,
    /// JWT signing key
    #[cfg(feature = "jwt-auth")]
    Jwt,
}

/// Storage backend types
<<<<<<< HEAD
#[cfg(any(feature = "history", feature = "advanced-storage"))]
#[derive(Debug, Clone, Copy, ValueEnum)]
=======
#[cfg(feature = "advanced-storage")]
#[derive(Clone, Copy, Debug, ValueEnum)]
>>>>>>> 185286c3
enum StorageType {
    /// Parquet file storage
    #[cfg(feature = "history")]
    Parquet,
    /// ClickHouse database
    #[cfg(feature = "advanced-storage")]
    Clickhouse,
    /// RocksDB storage
    #[cfg(feature = "advanced-storage")]
    Rocksdb,
    /// S3-compatible storage
    #[cfg(feature = "advanced-storage")]
    S3,
}

// ============================================================================
// MAIN ENTRY POINT
// ============================================================================

/// Main entry point with comprehensive error handling and graceful shutdown
#[tokio::main]
async fn main() -> Result<()> {
    let cli = Cli::parse();
    
    // Initialize logging based on CLI flags
    init_logging(&cli)?;
    
    // Log startup information
    info!("Starting PETRA v{}", VERSION);
    debug!("Build info: {}", build_info::build_info_string());
    
    // Initialize PETRA library
    if let Err(e) = init_petra() {
        error!("Failed to initialize PETRA: {}", e);
        process::exit(1);
    }
    
    // Handle CPU affinity (Linux only)
    #[cfg(target_os = "linux")]
    if !cli.cpu_affinity.is_empty() {
        if let Err(e) = set_cpu_affinity(&cli.cpu_affinity) {
            warn!("Failed to set CPU affinity: {}", e);
        }
    }
    
    // Handle the command or default behavior
    let result = match cli.command {
        Some(Commands::Run { 
            config, 
            scan_time, 
            #[cfg(feature = "enhanced-monitoring")]
            enhanced_monitoring,
            #[cfg(feature = "circuit-breaker")]
            no_circuit_breakers,
            #[cfg(target_os = "linux")]
            cpu_affinity,
            #[cfg(feature = "realtime")]
            thread_priority,
            #[cfg(feature = "realtime")]
            force_realtime,
        }) => {
            run_engine(
                config,
                scan_time,
                #[cfg(feature = "enhanced-monitoring")]
                enhanced_monitoring,
                #[cfg(feature = "circuit-breaker")]
                !no_circuit_breakers,
                #[cfg(target_os = "linux")]
                cpu_affinity,
                #[cfg(feature = "realtime")]
                thread_priority,
                #[cfg(feature = "realtime")]
                force_realtime,
            ).await
        }
        
        Some(Commands::Validate { 
            config, 
            detailed, 
            check_features,
            #[cfg(feature = "schema-validation")]
            schema,
        }) => {
            validate_config(
                config, 
                detailed, 
                check_features,
                #[cfg(feature = "schema-validation")]
                schema,
            ).await
        }
        
        Some(Commands::Features { dependencies, conflicts, check, list }) => {
            show_features(dependencies, conflicts, check, list).await
        }
        
        Some(Commands::Config { config_cmd }) => {
            handle_config_command(config_cmd).await
        }
        
        #[cfg(any(feature = "examples", feature = "burn-in", feature = "profiling"))]
        Some(Commands::Dev { dev_cmd }) => {
            handle_dev_command(dev_cmd).await
        }
        
        #[cfg(any(
            feature = "mqtt", 
            feature = "s7-support", 
            feature = "modbus-support",
            feature = "opcua-support"
        ))]
        Some(Commands::Protocol { protocol_cmd }) => {
            handle_protocol_command(protocol_cmd).await
        }
        
        #[cfg(feature = "metrics")]
        Some(Commands::Metrics { port, bind, runtime_metrics }) => {
            start_metrics_server(port, bind, runtime_metrics).await
        }
        
        #[cfg(feature = "health")]
        Some(Commands::Health { port, bind, check_interval }) => {
            start_health_server(port, bind, check_interval).await
        }
        
        #[cfg(feature = "security")]
        Some(Commands::Security { security_cmd }) => {
            handle_security_command(security_cmd).await
        }
        
        #[cfg(feature = "advanced-storage")]
        Some(Commands::Storage { storage_cmd }) => {
            handle_storage_command(storage_cmd).await
        }
        
        None => {
            // Default behavior based on CLI flags
            if let Some(config_path) = cli.config {
                if cli.validate_only {
                    validate_config(
                        config_path, 
                        false, 
                        true,
                        #[cfg(feature = "schema-validation")]
                        false,
                    ).await
                } else {
                    run_engine(
                        config_path,
                        cli.scan_time,
                        #[cfg(feature = "enhanced-monitoring")]
                        false,
                        #[cfg(feature = "circuit-breaker")]
                        true,
                        #[cfg(target_os = "linux")]
                        Some(cli.cpu_affinity),
                        #[cfg(feature = "realtime")]
                        cli.thread_priority,
                        #[cfg(feature = "realtime")]
                        false,
                    ).await
                }
            } else {
                show_help_and_features().await
            }
        }
    };
    
    // Handle results and exit appropriately
    match result {
        Ok(()) => {
            info!("PETRA completed successfully");
            Ok(())
        }
        Err(e) => {
            error!("PETRA failed: {}", e);
            process::exit(1);
        }
    }
}

// ============================================================================
// LOGGING INITIALIZATION
// ============================================================================

/// Initialize structured logging with performance optimizations
fn init_logging(cli: &Cli) -> Result<()> {
    let log_level = if cli.quiet {
        Level::ERROR
    } else if cli.verbose {
        Level::DEBUG
    } else {
        Level::INFO
    };
    
    let env_filter = EnvFilter::builder()
        .with_default_directive(log_level.into())
        .from_env_lossy()
        .add_directive("petra=debug".parse::<Directive>().map_err(|e| PlcError::Config(e.to_string()))?)
        .add_directive("tokio_postgres=warn".parse::<Directive>().map_err(|e| PlcError::Config(e.to_string()))?)
        .add_directive("sqlx=warn".parse::<Directive>().map_err(|e| PlcError::Config(e.to_string()))?)
        .add_directive("h2=warn".parse::<Directive>().map_err(|e| PlcError::Config(e.to_string()))?)
        .add_directive("tower=warn".parse::<Directive>().map_err(|e| PlcError::Config(e.to_string()))?);
    
    match cli.log_format {
        LogFormat::Pretty => {
            tracing_subscriber::registry()
                .with(env_filter)
                .with(
                    fmt::layer()
                        .with_target(true)
                        .with_thread_ids(true)
                        .with_thread_names(true)
                        .with_file(cli.verbose)
                        .with_line_number(cli.verbose)
                        .pretty()
                )
                .init();
        }
        LogFormat::Json => {
            tracing_subscriber::registry()
                .with(env_filter)
                .with(
                    fmt::layer()
                        .with_target(true)
                        .with_thread_ids(true)
                        .with_thread_names(true)
                        .with_file(true)
                        .with_line_number(true)
                        .json()
                )
                .init();
        }
        LogFormat::Compact => {
            tracing_subscriber::registry()
                .with(env_filter)
                .with(
                    fmt::layer()
                        .with_target(false)
                        .with_thread_ids(false)
                        .compact()
                )
                .init();
        }
    }
    
    Ok(())
}

// ============================================================================
// CORE ENGINE EXECUTION
// ============================================================================

/// Run the main PETRA engine with comprehensive configuration
async fn run_engine(
    config_path: PathBuf,
    scan_time: u64,
    #[cfg(feature = "enhanced-monitoring")]
    enhanced_monitoring: bool,
    #[cfg(feature = "circuit-breaker")]
    circuit_breakers: bool,
    #[cfg(target_os = "linux")]
    cpu_affinity: Option<Vec<usize>>,
    #[cfg(feature = "realtime")]
    thread_priority: Option<u8>,
    #[cfg(feature = "realtime")]
    force_realtime: bool,
) -> Result<()> {
    info!("Loading configuration from: {}", config_path.display());
    
    // Load and validate configuration
    let mut config = Config::from_file(&config_path)
        .map_err(|e| PlcError::Config(format!("Failed to load config: {}", e)))?;

    // Apply scan time from CLI
    config.scan_time_ms = scan_time;
    
    info!("Configuration loaded successfully");
    
    // Create engine
    let mut engine = Engine::new(config)?;
    
    // Configure optional features
    #[cfg(feature = "enhanced-monitoring")]
    if enhanced_monitoring {
        info!("Enabling enhanced monitoring");
        // Engine config would enable enhanced monitoring here
    }
    
    #[cfg(feature = "circuit-breaker")]
    if !circuit_breakers {
        info!("Disabling circuit breakers");
        // Circuit breaker disabling not implemented in current engine
    }
    
    #[cfg(feature = "realtime")]
    if let Some(priority) = thread_priority {
        info!("Setting real-time thread priority: {}", priority);
        engine.set_realtime_priority(priority as i32)?;
    }
    
    #[cfg(target_os = "linux")]
    if let Some(affinity) = cpu_affinity {
        info!("Setting CPU affinity: {:?}", affinity);
        set_cpu_affinity(&affinity)?;
    }
    
    // Start the engine
    info!("Starting PETRA engine with {}ms scan time", scan_time);
    let shutdown_signal = setup_shutdown_handler();
    tokio::pin!(shutdown_signal);
    tokio::select! {
        res = engine.run() => {
            res?;
        }
        _ = &mut shutdown_signal => {
            info!("Shutdown signal received, stopping engine...");
            engine.stop().await;
        }
    }
    info!("Engine stopped successfully");
    
    Ok(())
}

// ============================================================================
// CONFIGURATION VALIDATION
// ============================================================================

/// Comprehensive configuration validation with detailed reporting
async fn validate_config(
    config_path: PathBuf,
    detailed: bool,
    check_features: bool,
    #[cfg(feature = "schema-validation")]
    schema_validation: bool,
) -> Result<()> {
    info!("Validating configuration: {}", config_path.display());
    
    // Basic configuration loading
    let config = match Config::from_file(&config_path) {
        Ok(config) => {
            println!("{}", "PASS Configuration file loads successfully".green().bold());
            config
        }
        Err(e) => {
            println!("{} Configuration file failed to load: {}", "FAIL".red().bold(), e);
            return Err(PlcError::Config(format!("Validation failed: {}", e)));
        }
    };
    
    // Feature compatibility check
    if check_features {
        let features = features::current();
        let compat_result = config.check_feature_compatibility(&features);
        
        match compat_result {
            Ok(()) => println!("{}", "PASS All required features are available".green().bold()),
            Err(e) => {
                println!("{} Feature compatibility warning: {}", "WARN".yellow().bold(), e);
                if !detailed {
                    return Err(e);
                }
            }
        }
    }
    
    // Schema validation
    #[cfg(feature = "schema-validation")]
    if schema_validation {
        match config.validate_schema() {
            Ok(()) => println!("{}", "PASS Configuration passes schema validation".green().bold()),
            Err(e) => {
                println!("{} Schema validation failed: {}", "FAIL".red().bold(), e);
                return Err(e);
            }
        }
    }
    
    // Detailed validation report
    if detailed {
        println!("\n{}", "Detailed Validation Report:".cyan().bold());
        print_detailed_config_info(&config);
    }
    
    println!("\n{}", "Configuration validation completed successfully".green().bold());
    Ok(())
}

/// Print detailed configuration information for diagnostics
fn print_detailed_config_info(config: &Config) {
    println!("  {} {}", "Blocks:".blue().bold(), config.blocks.len());
    println!("  {} {}", "Signals:".blue().bold(), config.signals.len());
    
    #[cfg(feature = "mqtt")]
    if let Some(mqtt_config) = &config.mqtt {
        println!("  {} {} topics configured", "MQTT:".blue().bold(), mqtt_config.subscribe_topics.len());
    }
    
    #[cfg(feature = "history")]
    if config.history.is_some() {
        println!("  {} {}", "History:".blue().bold(), "enabled".green());
    }
    
    #[cfg(feature = "alarms")]
    if let Some(alarm_config) = &config.alarms {
        println!("  {} {} configured", "Alarms:".blue().bold(), alarm_config.definitions.len());
    }
    
    #[cfg(feature = "security")]
    if config.security.as_ref().map_or(false, |s| s.enabled) {
        println!("  {} {}", "Security:".blue().bold(), "enabled".green());
    }
}

// ============================================================================
// FEATURE MANAGEMENT
// ============================================================================

/// Show comprehensive feature information and status
async fn show_features(
    show_dependencies: bool,
    show_conflicts: bool,
    check_feature: Option<String>,
    list_all: bool,
) -> Result<()> {
    let features = features::current();
    
    if let Some(feature_name) = check_feature {
        // Check specific feature
        let available = features.is_enabled(&feature_name);
        let status = if available { "Available".green().bold() } else { "Not Available".red().bold() };
        println!("Feature '{}': {}", feature_name.cyan(), status);
        return Ok(());
    }
    
    println!("{} v{} - Enabled Features", "PETRA".cyan().bold(), VERSION);
    println!("{}", "=".repeat(50).bright_black());
    
    // Core features
    println!("\n{}", "Core Features:".yellow().bold());
    print_feature_status("standard-monitoring", features.is_enabled("standard-monitoring"));
    print_feature_status("enhanced-monitoring", features.is_enabled("enhanced-monitoring"));
    print_feature_status("optimized", features.is_enabled("optimized"));
    print_feature_status("metrics", features.is_enabled("metrics"));
    print_feature_status("realtime", features.is_enabled("realtime"));
    
    // Protocol features
    println!("\n{}", "Protocol Features:".yellow().bold());
    print_feature_status("mqtt", features.is_enabled("mqtt"));
    print_feature_status("s7-support", features.is_enabled("s7-support"));
    print_feature_status("modbus-support", features.is_enabled("modbus-support"));
    print_feature_status("opcua-support", features.is_enabled("opcua-support"));
    
    // Storage features
    println!("\n{}", "Storage Features:".yellow().bold());
    print_feature_status("history", features.is_enabled("history"));
    print_feature_status("advanced-storage", features.is_enabled("advanced-storage"));
    print_feature_status("compression", features.is_enabled("compression"));
    print_feature_status("wal", features.is_enabled("wal"));
    
    // Security features
    println!("\n{}", "Security Features:".yellow().bold());
    print_feature_status("security", features.is_enabled("security"));
    print_feature_status("basic-auth", features.is_enabled("basic-auth"));
    print_feature_status("jwt-auth", features.is_enabled("jwt-auth"));
    print_feature_status("rbac", features.is_enabled("rbac"));
    print_feature_status("audit", features.is_enabled("audit"));
    
    // Type features
    println!("\n{}", "Type System Features:".yellow().bold());
    print_feature_status("extended-types", features.is_enabled("extended-types"));
    print_feature_status("engineering-types", features.is_enabled("engineering-types"));
    print_feature_status("quality-codes", features.is_enabled("quality-codes"));
    print_feature_status("value-arithmetic", features.is_enabled("value-arithmetic"));
    
    // Validation features
    println!("\n{}", "Validation Features:".yellow().bold());
    print_feature_status("validation", features.is_enabled("validation"));
    print_feature_status("regex-validation", features.is_enabled("regex-validation"));
    print_feature_status("schema-validation", features.is_enabled("schema-validation"));
    print_feature_status("composite-validation", features.is_enabled("composite-validation"));
    
    if list_all {
        println!("{}", features.report());
    }

    if show_dependencies || show_conflicts {
        println!("{}", features.report());
    }
    
    Ok(())
}

/// Print feature status with colored output
fn print_feature_status(feature_name: &str, enabled: bool) {
    let status = if enabled { "ENABLED".green().bold() } else { "DISABLED".bright_black() };
    println!("  {} {}", status, feature_name);
}

// ============================================================================
// CONFIGURATION COMMAND HANDLERS
// ============================================================================

/// Handle configuration management subcommands
async fn handle_config_command(cmd: ConfigCommands) -> Result<()> {
    match cmd {
        ConfigCommands::Example { output, template, include_features } => {
            generate_example_config(output, template, include_features).await
        }
        ConfigCommands::Convert { input, output, format } => {
            convert_config_format(input, output, format).await
        }
        ConfigCommands::Migrate { input, output, target_version } => {
            migrate_config_version(input, output, target_version).await
        }
        ConfigCommands::Schema { 
            #[cfg(feature = "schema-validation")]
            json, 
            output 
        } => {
            show_config_schema(
                #[cfg(feature = "schema-validation")]
                json,
                output
            ).await
        }
        ConfigCommands::Lint { config, fix } => {
            lint_config(config, fix).await
        }
    }
}

/// Generate example configuration files
async fn generate_example_config(
    output: PathBuf,
    template: ConfigTemplate,
    include_features: bool,
) -> Result<()> {
    info!("Generating {} configuration template", format!("{:?}", template).to_lowercase());
    
    let config = match template {
        ConfigTemplate::Basic => Config::example_basic(),
        ConfigTemplate::Industrial => Config::example_basic(),
        ConfigTemplate::Iot => Config::example_basic(),
        ConfigTemplate::Enterprise => Config::example_basic(),
        ConfigTemplate::Development => Config::example_basic(),
    };
    
    let mut final_config = config?;

    if include_features {
        // Feature examples not implemented
    }

    final_config.save_to_file(&output)?;
    
    println!("{} Generated {} template: {}", 
        "SUCCESS".green().bold(),
        format!("{:?}", template).to_lowercase(), 
        output.display()
    );
    
    Ok(())
}

/// Convert configuration between formats
async fn convert_config_format(
    input: PathBuf,
    output: PathBuf,
    format: ConfigFormat,
) -> Result<()> {
    info!("Converting {} to {} format", input.display(), format!("{:?}", format).to_lowercase());
    
    let mut config = Config::from_file(&input)?;
    
    match format {
        ConfigFormat::Yaml => config.save_to_file(&output)?,
        ConfigFormat::Json => config.save_as_json(&output)?,
        ConfigFormat::Toml => config.save_as_json(&output)?,
    }
    
    println!("{} Converted configuration to: {}", "SUCCESS".green().bold(), output.display());
    Ok(())
}

/// Migrate configuration to newer version
async fn migrate_config_version(
    input: PathBuf,
    output: Option<PathBuf>,
    target_version: String,
) -> Result<()> {
    info!("Migrating configuration to version: {}", target_version);
    
    let mut config = Config::from_file(&input)?;
    // Placeholder migration logic
    config.version = target_version.clone();
    let mut migrated = config;
    
    let output_path = output.unwrap_or_else(|| {
        let mut path = input.clone();
        path.set_extension("migrated.yaml");
        path
    });
    
    // Create backup of original
    if output_path == input {
        let mut backup_path = input.clone();
        backup_path.set_extension("backup.yaml");
        std::fs::copy(&input, &backup_path).map_err(|e| 
            PlcError::Config(format!("Failed to create backup: {}", e))
        )?;
        println!("{} Created backup: {}", "INFO".blue().bold(), backup_path.display());
    }
    
    migrated.save_to_file(&output_path)?;
    
    println!("{} Migrated configuration to: {}", "SUCCESS".green().bold(), output_path.display());
    Ok(())
}

/// Show configuration schema information
async fn show_config_schema(
    #[cfg(feature = "schema-validation")]
    json_format: bool,
    _output: Option<PathBuf>,
) -> Result<()> {
    #[cfg(feature = "schema-validation")]
    {
        let schema = if json_format {
            Config::json_schema()?
        } else {
            Config::yaml_schema()?
        };
        
        if let Some(output_path) = _output {
            std::fs::write(&output_path, &schema).map_err(|e|
                PlcError::Config(format!("Failed to write schema: {}", e))
            )?;
            println!("{} Schema written to: {}", "SUCCESS".green().bold(), output_path.display());
        } else {
            println!("{}", schema);
        }
    }
    
    #[cfg(not(feature = "schema-validation"))]
    {
        println!("{} Schema validation feature not enabled in this build", "WARNING".yellow().bold());
        println!("Enable with: cargo build --features schema-validation");
    }
    
    Ok(())
}

/// Lint configuration file for best practices
async fn lint_config(config_path: PathBuf, apply_fixes: bool) -> Result<()> {
    info!("Linting configuration: {}", config_path.display());
    
    let mut config = Config::from_file(&config_path)?;
    let lint_results = config.lint()?;
    
    if lint_results.is_empty() {
        println!("{}", "Configuration passes all lint checks".green().bold());
        return Ok(());
    }
    
    println!("{}", "Lint Results:".cyan().bold());
    for result in &lint_results {
        let severity_marker = match result.severity {
            LintSeverity::Error => "ERROR".red().bold(),
            LintSeverity::Warning => "WARN".yellow().bold(),
            LintSeverity::Info => "INFO".blue().bold(),
        };
        println!("  {} {}: {}", severity_marker, result.rule, result.message);
        
        if let Some(suggestion) = &result.suggestion {
            println!("    {} {}", "SUGGESTION:".bright_cyan(), suggestion);
        }
    }
    
    if apply_fixes {
        config.apply_lint_fixes(&lint_results)?;
        config.save_to_file(&config_path)?;
        println!("{}", "Applied automatic fixes to configuration".green().bold());
    }
    
    Ok(())
}

// ============================================================================
// UTILITY FUNCTIONS
// ============================================================================

/// Set up graceful shutdown signal handling
async fn setup_shutdown_handler() {
    let ctrl_c = signal::ctrl_c();
    
    #[cfg(unix)]
    {
        use tokio::signal::unix::{signal, SignalKind};
        let mut sigterm = signal(SignalKind::terminate()).expect("Failed to setup SIGTERM handler");
        let mut sigint = signal(SignalKind::interrupt()).expect("Failed to setup SIGINT handler");
        
        tokio::select! {
            _ = ctrl_c => info!("Received Ctrl+C"),
            _ = sigterm.recv() => info!("Received SIGTERM"),
            _ = sigint.recv() => info!("Received SIGINT"),
        }
    }
    
    #[cfg(not(unix))]
    {
        ctrl_c.await.expect("Failed to listen for Ctrl+C");
        info!("Received Ctrl+C");
    }
}

/// Set CPU affinity for current process (Linux only)
#[cfg(target_os = "linux")]
fn set_cpu_affinity(cores: &[usize]) -> Result<()> {
    use libc::{cpu_set_t, sched_setaffinity, CPU_SET, CPU_ZERO};
    use std::mem;
    
    let mut cpu_set: cpu_set_t = unsafe { mem::zeroed() };
    unsafe { CPU_ZERO(&mut cpu_set) };
    
    for &core in cores {
        if core >= num_cpus::get() {
            return Err(PlcError::Runtime(format!("Invalid CPU core: {}", core)));
        }
        unsafe { CPU_SET(core, &mut cpu_set) };
    }
    
    let result = unsafe {
        sched_setaffinity(0, mem::size_of::<cpu_set_t>(), &cpu_set)
    };
    
    if result != 0 {
        return Err(PlcError::Runtime("Failed to set CPU affinity".into()));
    }
    
    info!("Set CPU affinity to cores: {:?}", cores);
    Ok(())
}

/// Show help and available features when no command is provided
async fn show_help_and_features() -> Result<()> {
    println!("{}", build_info::build_info_string());
    println!("\nNo configuration file provided.");
    println!("\nUsage examples:");
    println!("  {} run config.yaml              # Run with configuration", "petra".green());
    println!("  {} validate config.yaml        # Validate configuration", "petra".green());
    println!("  {} config example              # Generate example config", "petra".green());
    println!("  {} features                    # Show enabled features", "petra".green());
    println!("  {} --help                      # Show detailed help", "petra".green());
    
    // Show available features summary
    let features = features::current();
    println!("\n{} Available Features in this build:", "INFO".blue().bold());
    
    let feature_list = vec![
        ("Core", vec![
            ("monitoring", features.is_enabled("standard-monitoring") || features.is_enabled("enhanced-monitoring")),
            ("metrics", features.is_enabled("metrics")),
            ("realtime", features.is_enabled("realtime")),
        ]),
        ("Protocols", vec![
            ("MQTT", features.is_enabled("mqtt")),
            ("Modbus", features.is_enabled("modbus-support")),
            ("S7", features.is_enabled("s7-support")),
            ("OPC-UA", features.is_enabled("opcua-support")),
        ]),
        ("Storage", vec![
            ("History", features.is_enabled("history")),
            ("Advanced", features.is_enabled("advanced-storage")),
        ]),
        ("Security", vec![
            ("Authentication", features.is_enabled("security")),
            ("RBAC", features.is_enabled("rbac")),
        ]),
    ];
    
    for (category, features) in feature_list {
        let enabled_features: Vec<&str> = features.iter()
            .filter(|(_, enabled)| *enabled)
            .map(|(name, _)| *name)
            .collect();
        
        if enabled_features.is_empty() {
            println!("  {}: {}", category.cyan(), "None".bright_black());
        } else {
            println!("  {}: {}", category.cyan(), enabled_features.join(", ").green());
        }
    }
    
    println!("\nUse '{}' for complete feature information.", "petra features".green());
    Ok(())
}

// ============================================================================
// FEATURE-SPECIFIC COMMAND HANDLERS (conditionally compiled)
// ============================================================================

/// Handle development and testing commands
#[cfg(any(feature = "examples", feature = "burn-in", feature = "profiling"))]
async fn handle_dev_command(cmd: DevCommands) -> Result<()> {
    match cmd {
        #[cfg(feature = "examples")]
        DevCommands::Examples { list, run, generate_data } => {
            if list {
                petra::examples::list_examples();
            } else if let Some(example_name) = run {
                petra::examples::run_example(&example_name, generate_data).await?;
            } else {
                petra::examples::run_interactive().await?;
            }
        }
        
        #[cfg(feature = "burn-in")]
        DevCommands::BurnIn { duration, signals, blocks, scan_time, memory_stress } => {
            petra::burn_in::run_burn_in_test(
                Duration::from_secs(duration),
                signals,
                blocks,
                Duration::from_millis(scan_time),
                memory_stress,
            ).await?;
        }
        
        #[cfg(feature = "profiling")]
        DevCommands::Profile { config, duration, output, cpu, memory } => {
            petra::profiling::run_performance_profile(
                config,
                Duration::from_secs(duration),
                output,
                cpu,
                memory,
            ).await?;
        }
    }
    Ok(())
}

/// Handle protocol testing commands
#[cfg(any(
    feature = "mqtt", 
    feature = "s7-support", 
    feature = "modbus-support",
    feature = "opcua-support"
))]
async fn handle_protocol_command(cmd: ProtocolCommands) -> Result<()> {
    match cmd {
        #[cfg(feature = "mqtt")]
        ProtocolCommands::Mqtt { broker, topic, count } => {
            petra::mqtt::test_connection(&broker, &topic, count).await?;
        }
        
        #[cfg(feature = "modbus-support")]
        ProtocolCommands::Modbus { address, unit_id, register } => {
            petra::modbus::test_connection(&address, unit_id, register).await?;
        }
        
        #[cfg(feature = "s7-support")]
        ProtocolCommands::S7 { address, rack, slot } => {
            petra::s7::test_connection(&address, rack, slot).await?;
        }
        
        #[cfg(feature = "opcua-support")]
        ProtocolCommands::OpcUa { endpoint, node_id } => {
            petra::opcua::test_connection(&endpoint, node_id.as_deref()).await?;
        }
    }
    Ok(())
}

/// Start standalone metrics server
#[cfg(feature = "metrics")]
async fn start_metrics_server(port: u16, bind: String, runtime_metrics: bool) -> Result<()> {
    info!("Starting metrics server on {}:{}", bind, port);
    
    let mut server = MetricsServer::new(&bind, port)?;
    
    if runtime_metrics {
        server.enable_runtime_metrics();
    }
    
    server.start().await?;
    
    // Wait for shutdown signal
    setup_shutdown_handler().await;
    
    info!("Shutting down metrics server");
    server.stop().await?;
    
    Ok(())
}

/// Start standalone health monitoring server
#[cfg(feature = "health")]
async fn start_health_server(port: u16, bind: String, check_interval: u64) -> Result<()> {
    info!("Starting health server on {}:{}", bind, port);
    
    let mut monitor = HealthMonitor::new(&bind, port, Duration::from_secs(check_interval))?;
    monitor.start().await?;
    
    // Wait for shutdown signal
    setup_shutdown_handler().await;
    
    info!("Shutting down health server");
    monitor.stop().await?;
    
    Ok(())
}

/// Handle security management commands
#[cfg(feature = "security")]
async fn handle_security_command(cmd: SecurityCommands) -> Result<()> {
    match cmd {
        SecurityCommands::KeyGen { key_type, output } => {
            petra::security::generate_key(key_type, &output).await?;
            println!("{} Generated {} key: {}", 
                "SUCCESS".green().bold(),
                format!("{:?}", key_type).to_lowercase(), 
                output.display()
            );
        }
        
        #[cfg(feature = "basic-auth")]
        SecurityCommands::CreateUser { 
            username, 
            password, 
            #[cfg(feature = "rbac")]
            roles 
        } => {
            let pwd = if let Some(p) = password {
                p
            } else {
                rpassword::prompt_password("Password: ")?
            };
            
            petra::security::create_user(
                &username, 
                &pwd,
                #[cfg(feature = "rbac")]
                &roles
            ).await?;
            println!("{} Created user: {}", "SUCCESS".green().bold(), username);
        }
        
        #[cfg(feature = "audit")]
        SecurityCommands::Audit { limit, user, action } => {
            let entries = petra::security::get_audit_log(limit, user.as_deref(), action.as_deref()).await?;
            
            println!("{} Audit Log ({} entries):", "INFO".blue().bold(), entries.len());
            for entry in entries {
                println!("  {} {} [{}] {}: {}", 
                    entry.timestamp.format("%Y-%m-%d %H:%M:%S"),
                    entry.user,
                    entry.source_ip,
                    entry.action,
                    entry.details
                );
            }
        }
    }
    Ok(())
}

/// Handle storage management commands
#[cfg(feature = "advanced-storage")]
async fn handle_storage_command(cmd: StorageCommands) -> Result<()> {
    match cmd {
        StorageCommands::Init { storage_type, config } => {
            let config_path = config.unwrap_or_else(|| PathBuf::from("petra.yaml"));
            petra::storage::initialize_storage(storage_type, &config_path).await?;
            println!("{} Initialized {} storage", 
                "SUCCESS".green().bold(),
                format!("{:?}", storage_type).to_lowercase()
            );
        }
        
        StorageCommands::Backup { output, start_time, end_time } => {
            petra::storage::backup_data(&output, start_time.as_deref(), end_time.as_deref()).await?;
            println!("{} Backup completed: {}", "SUCCESS".green().bold(), output.display());
        }
        
        StorageCommands::Restore { input, force } => {
            if !force {
                print!("This will overwrite existing data. Continue? (y/N): ");
                use std::io::{self, Write};
                io::stdout().flush()?;
                
                let mut response = String::new();
                io::stdin().read_line(&mut response)?;
                
                if !response.trim().to_lowercase().starts_with('y') {
                    println!("Restore cancelled");
                    return Ok(());
                }
            }
            
            petra::storage::restore_data(&input).await?;
            println!("{} Restore completed from: {}", "SUCCESS".green().bold(), input.display());
        }
        
        StorageCommands::Compact { dry_run } => {
            let stats = petra::storage::compact_storage(dry_run).await?;
            
            if dry_run {
                println!("{} Dry run results:", "INFO".blue().bold());
                println!("  Files that would be compacted: {}", stats.files_to_compact);
                println!("  Estimated space savings: {} MB", stats.estimated_savings_mb);
            } else {
                println!("{} Storage compaction completed:", "SUCCESS".green().bold());
                println!("  Files compacted: {}", stats.files_compacted);
                println!("  Space reclaimed: {} MB", stats.space_reclaimed_mb);
            }
        }
    }
    Ok(())
}<|MERGE_RESOLUTION|>--- conflicted
+++ resolved
@@ -622,11 +622,7 @@
 
 /// Cryptographic key types
 #[cfg(feature = "security")]
-<<<<<<< HEAD
 #[derive(Debug, Clone, Copy, ValueEnum)]
-=======
-#[derive(Clone, Copy, Debug, ValueEnum)]
->>>>>>> 185286c3
 enum KeyType {
     /// RSA key pair
     Rsa,
@@ -640,13 +636,9 @@
 }
 
 /// Storage backend types
-<<<<<<< HEAD
 #[cfg(any(feature = "history", feature = "advanced-storage"))]
 #[derive(Debug, Clone, Copy, ValueEnum)]
-=======
-#[cfg(feature = "advanced-storage")]
-#[derive(Clone, Copy, Debug, ValueEnum)]
->>>>>>> 185286c3
+
 enum StorageType {
     /// Parquet file storage
     #[cfg(feature = "history")]
