--- conflicted
+++ resolved
@@ -59,11 +59,8 @@
 use std::process;
 #[cfg(feature = "web")]
 use std::sync::Arc;
-<<<<<<< HEAD
 #[cfg(feature = "web")]
 use petra::web;
-=======
->>>>>>> 66e0ca8e
 use tokio::signal;
 use tracing::{info, error, debug, warn, Level};
 use tracing_subscriber::{EnvFilter, fmt, prelude::*};
@@ -962,11 +959,7 @@
             let web_config_clone = config.clone();
 
             tokio::spawn(async move {
-<<<<<<< HEAD
                 if let Err(e) = web::create_server(
-=======
-                if let Err(e) = crate::web::create_server(
->>>>>>> 66e0ca8e
                     Arc::new(web_bus.clone()),
                     web_config_clone,
                 )
@@ -983,7 +976,6 @@
             );
         }
     }
-    
     // Start the engine
     info!("Starting PETRA engine with {}ms scan time", scan_time);
     let shutdown_signal = setup_shutdown_handler();
